--- conflicted
+++ resolved
@@ -197,12 +197,8 @@
         stopped_cars_count = self._adjust_for_proximity(stopped_cars)
 
         # Trigger the safety car event if threshold is met
-<<<<<<< HEAD
         if stopped_cars_count >= self._calc_dynamic_yellow_threshold(threshold):
-=======
-        if len(stopped_cars) >= self._calc_dynamic_yellow_threshold(threshold):
             self._log_driver_info(stopped_cars)
->>>>>>> 5b52d7a4
             self._start_safety_car(message)
 
     def _check_off_track(self):
@@ -239,12 +235,8 @@
         off_track_cars_count= self._adjust_for_proximity(off_track_cars)
 
         # Trigger the safety car event if threshold is met
-<<<<<<< HEAD
         if off_track_cars_count >= self._calc_dynamic_yellow_threshold(threshold):
-=======
-        if len(off_track_cars) >= self._calc_dynamic_yellow_threshold(threshold):
             self._log_driver_info(off_track_cars)
->>>>>>> 5b52d7a4
             self._start_safety_car(message)
 
     def _adjust_for_proximity(self, car_indexes_list):
